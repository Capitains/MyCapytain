--- conflicted
+++ resolved
@@ -1,9 +1,7 @@
-<<<<<<< HEAD
 ### 2018-07-27 2.0.9 @sonofmun
+
  - Removed a random print statement that had been used for debugging empty references
 
-=======
->>>>>>> 5539b674
 ### 2018-06-25 2.0.8 @sonofmun
 
 - Corrected error on the empty references exception from 2.0.7
