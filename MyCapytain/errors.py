# -*- coding: utf-8 -*-
"""
.. module:: MyCapytain.errors
   :synopsis: MyCapytain errors

.. moduleauthor:: Thibault Clérice <leponteineptique@gmail.com>


"""


class MyCapytainException(BaseException):
    """ Namespacing errors
    """


class DuplicateReference(SyntaxWarning, MyCapytainException):
    """ Error generated when a duplicate is found in Reference
    """


class RefsDeclError(Exception, MyCapytainException):
    """ Error issued when an the refsDecl does not succeed in xpath (no results)
    """
    pass


class InvalidSiblingRequest(Exception, MyCapytainException):
    """ This error is thrown when one attempts to get previous or next passage on a passage with a range of different
    depth, ex. : 1-2.25
    """
    pass


class InvalidURN(Exception, MyCapytainException):
    """ This error is thrown when URN are not valid
    """


class MissingAttribute(Exception, MyCapytainException):
    """ This error is thrown when an attribute is not present in the Object (missing at startup)
    """


class UnknownObjectError(ValueError, MyCapytainException):
    """ This error is thrown when an object does not exist in an inventory or in an API
    """


class UnknownNamespace(ValueError, MyCapytainException):
    """ This error is thrown when a namespace is unknown
    """


class UndispatchedTextError(Exception, MyCapytainException):
    """ This error is thrown when a text has not been dispatched by a dispatcher
    """


class UnknownCollection(KeyError, MyCapytainException):
    """ A collection is unknown to its ancestor
    """

class EmptyReference(SyntaxWarning, MyCapytainException):
    """ Error generated when a duplicate is found in Reference
    """


<<<<<<< HEAD
class CitationDepthError(UnknownObjectError, MyCapytainException):
    """ Error generated when the depth of a requested citation is deeper than the citation scheme of the text
=======
class MissingRefsDecl(Exception, MyCapytainException):
    """ A text has no properly encoded refsDecl
>>>>>>> c4b10cb6
    """<|MERGE_RESOLUTION|>--- conflicted
+++ resolved
@@ -65,12 +65,11 @@
     """ Error generated when a duplicate is found in Reference
     """
 
-
-<<<<<<< HEAD
+    
 class CitationDepthError(UnknownObjectError, MyCapytainException):
     """ Error generated when the depth of a requested citation is deeper than the citation scheme of the text
-=======
+
+
 class MissingRefsDecl(Exception, MyCapytainException):
     """ A text has no properly encoded refsDecl
->>>>>>> c4b10cb6
     """