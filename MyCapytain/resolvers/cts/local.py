--- conflicted
+++ resolved
@@ -11,16 +11,9 @@
 from MyCapytain.common.utils import xmlparser
 from MyCapytain.errors import InvalidURN, UnknownObjectError, UndispatchedTextError
 from MyCapytain.resolvers.prototypes import Resolver
-<<<<<<< HEAD
-=======
-from MyCapytain.resources.collections.cts import TextInventory, TextGroup, Work, Citation, Text as InventoryText, \
-    Translation, Edition, Commentary
-from MyCapytain.resources.prototypes.cts.inventory import TextInventoryCollection
-from MyCapytain.resources.texts.locals.tei import Text
->>>>>>> aee65f7a
 from MyCapytain.resolvers.utils import CollectionDispatcher
 from MyCapytain.resources.collections.cts import XmlCtsTextInventoryMetadata, XmlCtsTextgroupMetadata, XmlCtsWorkMetadata, XmlCtsCitation, XmlCtsTextMetadata as InventoryText, \
-    XmlCtsTranslationMetadata, XmlCtsEditionMetadata
+    XmlCtsTranslationMetadata, XmlCtsEditionMetadata, XmlCtsCommentaryMetadata
 from MyCapytain.resources.prototypes.cts.inventory import CtsTextInventoryCollection
 from MyCapytain.resources.texts.local.capitains.cts import CapitainsCtsText
 
@@ -315,8 +308,8 @@
             elif isinstance(text, XmlCtsTranslationMetadata):
                 x = XmlCtsTranslationMetadata(urn=txt_urn, parent=inventory.textgroups[tg_urn].works[wk_urn], lang=text.lang)
                 x.citation = text.citation
-            elif isinstance(text, Commentary):
-                x = Commentary(urn=txt_urn, parent=inventory.textgroups[tg_urn].works[wk_urn], lang=text.lang)
+            elif isinstance(text, XmlCtsCommentaryMetadata):
+                x = XmlCtsCommentaryMetadata(urn=txt_urn, parent=inventory.textgroups[tg_urn].works[wk_urn], lang=text.lang)
                 x.citation = text.citation
 
         return inventory[objectId]
