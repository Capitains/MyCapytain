--- conflicted
+++ resolved
@@ -13,11 +13,7 @@
 from MyCapytain.resources.prototypes.cts import inventory as cts
 from MyCapytain.common.reference import Citation as CitationPrototype
 from MyCapytain.common.utils import xmlparser
-<<<<<<< HEAD
-from MyCapytain.common.constants import XPath_Namespaces, Mimetypes
-=======
-from MyCapytain.common.constants import NS, Mimetypes, NAMESPACES
->>>>>>> aee65f7a
+from MyCapytain.common.constants import XPath_Namespaces, Mimetypes, RDF_Namespaces
 
 
 class XmlCtsCitation(CitationPrototype):
@@ -118,17 +114,13 @@
             if lg is not None:
                 obj.set_cts_property("label", child.text, lg)
 
-<<<<<<< HEAD
         obj.citation = XmlCtsCitation.ingest(xml, obj.citation, "ti:online/ti:citationMapping/ti:citation")
-=======
+
         # Added for commentary
-        for child in xml.xpath("ti:about", namespaces=NS):
+        for child in xml.xpath("ti:about", namespaces=XPath_Namespaces):
             #lg = child.get("{http://www.w3.org/XML/1998/namespace}lang")
             #if lg is not None:
-            obj.set_link(NAMESPACES.CTS.term("about"), child.get('urn'))
-
-        obj.citation = Citation.ingest(xml, obj.citation, "ti:online/ti:citationMapping/ti:citation")
->>>>>>> aee65f7a
+            obj.set_link(RDF_Namespaces.CTS.term("about"), child.get('urn'))
 
         """
         online = xml.xpath("ti:online", namespaces=NS)
@@ -168,7 +160,7 @@
         XmlCtsTranslationMetadata.parse_metadata(o, xml)
         return o
 
-class Commentary(cts.PrototypeCommentary, Text):
+class XmlCtsCommentaryMetadata(cts.CtsCommentaryMetadata, XmlCtsTextMetadata):
     """ Create a commentary subtyped PrototypeText object
     """
     @staticmethod
@@ -176,10 +168,10 @@
         xml = xmlparser(resource)
         lang = xml.get("{http://www.w3.org/XML/1998/namespace}lang")
 
-        o = Commentary(urn=xml.get("urn"), parent=parent)
+        o = XmlCtsCommentaryMetadata(urn=xml.get("urn"), parent=parent)
         if lang is not None:
             o.lang = lang
-        Commentary.parse_metadata(o, xml)
+        XmlCtsCommentaryMetadata.parse_metadata(o, xml)
         return o
 
 class XmlCtsWorkMetadata(cts.CtsWorkMetadata):
@@ -208,15 +200,10 @@
                 o.set_cts_property("title", child.text, lg)
 
         # Parse children
-<<<<<<< HEAD
         xpathDict(xml=xml, xpath='ti:edition', cls=XmlCtsEditionMetadata, parent=o)
         xpathDict(xml=xml, xpath='ti:translation', cls=XmlCtsTranslationMetadata, parent=o)
-=======
-        xpathDict(xml=xml, xpath='ti:edition', cls=Edition, parent=o)
-        xpathDict(xml=xml, xpath='ti:translation', cls=Translation, parent=o)
-        # Added for commentary
-        xpathDict(xml=xml, xpath='ti:commentary', cls=Commentary, parent=o)
->>>>>>> aee65f7a
+       # Added for commentary
+        xpathDict(xml=xml, xpath='ti:commentary', cls=XmlCtsCommentaryMetadata, parent=o)
 
         return o
 
