--- conflicted
+++ resolved
@@ -14,7 +14,6 @@
 
 
 class DTSCollection(Collection):
-<<<<<<< HEAD
     def __init__(self, identifier="", *args, **kwargs):
         super(DTSCollection, self).__init__(identifier, *args, **kwargs)
         self._expanded = False  # Not sure I'll keep this
@@ -25,14 +24,8 @@
             return int(value)
         return 0
 
-    @staticmethod
-    def parse(resource, direction="children"):
-=======
-    CLASS_SHORT = DTSCollectionShort
-
     @classmethod
-    def parse(cls, resource, mimetype="application/json+ld"):
->>>>>>> 6c8225c3
+    def parse(cls, resource, direction="children"):
         """ Given a dict representation of a json object, generate a DTS Collection
 
         :param resource:
@@ -41,13 +34,13 @@
         :return: DTSCollection parsed
         :rtype: DTSCollection
         """
-<<<<<<< HEAD
+
         collection = jsonld.expand(resource)
         if len(collection) == 0:
             raise JsonLdCollectionMissing("Missing collection in JSON")
         collection = collection[0]
 
-        obj = DTSCollection(identifier=resource["@id"])
+        obj = cls(identifier=resource["@id"])
 
         # We retrieve first the descriptiooon and label that are dependant on Hydra
         for val_dict in collection[str(_hyd.title)]:
@@ -79,59 +72,7 @@
                 continue
 
         for member in collection.get(str(_hyd.member), []):
-            subcollection = DTSCollection.parse(member)
+            subcollection = cls.parse(member)
             if direction == "children":
                 subcollection.parent = obj
-
-=======
-        obj = cls(identifier=resource["@id"])
-        obj.type = resource["type"]
-        obj.version = resource["version"]
-        for label in resource["label"]:
-            obj.set_label(label["value"], label["lang"])
-        for key, value in resource["metadata"].items():
-            term = URIRef(key)
-            if isinstance(value, list):
-                if isinstance(value[0], dict):
-                    for subvalue in value:
-                        obj.metadata.add(term, subvalue["@value"], subvalue["@lang"])
-                else:
-                    for subvalue in value:
-                        if subvalue.startswith("http") or subvalue.startswith("urn"):
-                            obj.metadata.add(term, URIRef(subvalue))
-                        else:
-                            obj.metadata.add(term, subvalue)
-            else:
-                if value.startswith("http") or value.startswith("urn"):
-                    obj.metadata.add(term, URIRef(value))
-                else:
-                    obj.metadata.add(term, value)
-
-        for member in resource["members"]["contents"]:
-            subobj = cls.CLASS_SHORT.parse(member)
-            subobj.parent = member
-
-        last = obj
-        for member in resource["parents"]:
-            subobj = cls.CLASS_SHORT.parse(member)
-            last.parent = subobj
-
-        return obj
-
-
-class DTSCollectionShort(DTSCollection):
-    @classmethod
-    def parse(cls, resource):
-        """ Given a dict representation of a json object, generate a DTS Collection
-
-        :param resource:
-        :param mimetype:
-        :return:
-        """
-        obj = cls(identifier=resource["@id"])
-        obj.type = resource["type"]
-        obj.model = resource["model"]
-        for label in resource["label"]:
-            obj.set_label(label["value"], label["lang"])
->>>>>>> 6c8225c3
         return obj