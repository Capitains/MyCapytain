# -*- coding: utf-8 -*-
"""
.. module:: MyCapytain.resources.prototypes.cts.inventory
   :synopsis: Prototypes for repository/inventory Collection CTS objects

.. moduleauthor:: Thibault Clérice <leponteineptique@gmail.com>

"""
from __future__ import unicode_literals
from six import text_type

from MyCapytain.resources.prototypes.metadata import Collection, ResourceCollection
from MyCapytain.common.reference import URN
from MyCapytain.common.utils import make_xml_node, xmlparser
from MyCapytain.common.constants import RDF_Namespaces, Mimetypes
from MyCapytain.errors import InvalidURN
from collections import defaultdict
from copy import deepcopy

from rdflib import RDF, Literal, URIRef
from rdflib.namespace import DC


class PrototypeCtsCollection(Collection):
    """ Resource represents any resource from the inventory

    :param identifier: Identifier representing the CtsTextInventoryMetadata
    :type identifier: str,URN
    :cvar CTS_MODEL: String Representation of the type of collection
    """
    CTS_MODEL = "CtsCollection"
    DC_TITLE_KEY = None
    CTS_PROPERTIES = []
    CTS_LINKS = []

    EXPORT_TO = [Mimetypes.PYTHON.ETREE]
    DEFAULT_EXPORT = Mimetypes.PYTHON.ETREE

    def __init__(self, identifier=""):
        super(PrototypeCtsCollection, self).__init__(identifier)

        if hasattr(type(self), "CTS_MODEL"):
            self.graph.set((self.asNode(), RDF.type, RDF_Namespaces.CTS.term(self.CTS_MODEL)))
            self.graph.set((self.asNode(), RDF_Namespaces.CTS.isA, RDF_Namespaces.CTS.term(self.CTS_MODEL)))

        self.__urn__ = ""

    @property
    def urn(self):
        return self.__urn__

    def __eq__(self, other):
        if self is other:
            return True
        elif not isinstance(other, self.__class__):
            return False
        return hasattr(self, "urn") and hasattr(other, "urn") and self.urn == other.urn

    def get_cts_property(self, prop, lang=None):
        """ Set given property in CTS Namespace

        .. example::
            collection.get_cts_property("groupname", "eng")

        :param prop: Property to get (Without namespace)
        :param lang: Language to get for given value
        :return: Value or default if lang is set, else whole set of values
        :rtype: dict or Literal
        """
        x = {
            value.language: value for _, _, value in self.graph.triples((self.metadata.asNode(), RDF_Namespaces.CTS.term(prop), None))
        }
        if lang is not None:
            if lang in x:
                return x[lang]
            return next(x.values())
        return x

    def set_cts_property(self, prop, value, lang=None):
        """ Set given property in CTS Namespace

        .. example::
            collection.set_cts_property("groupname", "MyCapytain", "eng")

        :param prop: Property to set (Without namespace)
        :param value: Value to set for given property
        :param lang: Language to set for given value
        """
        if not isinstance(value, Literal):
            value = Literal(value, lang=lang)
        prop = RDF_Namespaces.CTS.term(prop)

        if prop == self.DC_TITLE_KEY:
            self.set_label(value, lang)

        self.graph.add(
            (self.metadata.asNode(), prop, value)
        )

    # new for commentary
    def get_link(self, prop):
        """ Get given link in CTS Namespace

        .. example::
            collection.get_link("about")

        :param prop: Property to get (Without namespace)
        :return: whole set of values
        :rtype: list
        """
        return list([o for o in self.graph.objects(self.metadata.asNode(), prop)])

    def set_link(self, prop, value):
        """ Set given link in CTS Namespace

        .. example::
            collection.set_link(NAMESPACES.CTS.about, "urn:cts:latinLit:phi1294.phi002")

        :param prop: Property to set (Without namespace)
        :param value: Value to set for given property
        """
        # https://rdflib.readthedocs.io/en/stable/
        # URIRef == identifiers (urn, http, URI in general)
        # Literal == String or Number (can have a language)
        # BNode == Anonymous nodes (So no specific identifier)
        #		eg. BNode : Edition(MartialEpigrams:URIRef) ---has_metadata--> Metadata(BNode)
        if not isinstance(value, URIRef):
            value = URIRef(value)

        self.graph.add(
            (self.metadata.asNode(), prop, value)
        )

    def __xml_export_generic__(self, attrs, namespaces=False, lines="\n", members=None):
        """ Shared method for Mimetypes.XML.CTS Export

        :param attrs: Dictionary of attributes for the node
        :param namespaces: Add namespaces to the node
        :param lines: New Line Character (Can be empty)
        :return: String representation of XML Nodes
        """
        if namespaces is True:
            attrs.update(self.__namespaces_header__())

        TYPE_URI = self.TYPE_URI
        if TYPE_URI == RDF_Namespaces.CTS.term("CtsTextInventoryCollection"):
            TYPE_URI = RDF_Namespaces.CTS.term("TextInventory")

        strings = [make_xml_node(self.graph, TYPE_URI, close=False, attributes=attrs)]
        for pred in self.CTS_PROPERTIES:
            for obj in self.graph.objects(self.metadata.asNode(), pred):
                strings.append(
                    make_xml_node(
                        self.graph, pred, attributes={"xml:lang": obj.language}, text=str(obj), complete=True
                    )
                )

        if members is None:
            members = self.members
        for obj in members:
            strings.append(obj.export(Mimetypes.XML.CTS, namespaces=False))

        strings.append(make_xml_node(self.graph, TYPE_URI, close=True))

        return lines.join(strings)

    def __export__(self, output=None, domain=""):
        if output == Mimetypes.PYTHON.ETREE:
            return xmlparser(self.export(output=Mimetypes.XML.CTS))


class CtsTextMetadata(ResourceCollection, PrototypeCtsCollection):
    """ Represents a CTS CtsTextMetadata

    :param urn: Identifier of the CtsTextMetadata
    :type urn: str
    :param parent: Item parents of the current collection
    :type parent: [PrototypeCtsCollection]

    :ivar urn: URN Identifier
    :type urn: URN
    """

    DC_TITLE_KEY = RDF_Namespaces.CTS.term("label")
    TYPE_URI = RDF_Namespaces.CTS.term("text")
    MODEL_URI = URIRef(RDF_Namespaces.DTS.resource)
    EXPORT_TO = [Mimetypes.XML.CTS]
<<<<<<< HEAD
    CTS_PROPERTIES = [RDF_Namespaces.CTS.label, RDF_Namespaces.CTS.description]
=======
    CTS_PROPERTIES = [NAMESPACES.CTS.label, NAMESPACES.CTS.description]
    CTS_LINKS = [NAMESPACES.CTS.about]
>>>>>>> aee65f7a
    SUBTYPE = "unknown"

    def __init__(self, urn="", parent=None, lang=None):
        self.__subtype__ = self.SUBTYPE
        super(CtsTextMetadata, self).__init__(identifier=str(urn))
        self.resource = None
        self.citation = None
        self.__urn__ = URN(urn)
        self.docname = None
        self.validate = None
        if lang is not None:
            self.lang = lang

        if parent is not None:
            self.parent = parent
            if lang is None:
                self.lang = self.parent.lang

    @property
    def subtype(self):
        """ Subtype of the object

        :return: string representation of subtype
        """
        return self.__subtype__

    @property
    def readable(self):
        return True

    @property
    def members(self):
        """ Children of the collection's item

        .. warning:: CapitainsCtsText has no children

        :rtype: list
        """
        return []

    @property
    def descendants(self):
        """ Descendants of the collection's item

        .. warning:: CapitainsCtsText has no Descendants

        :rtype: list
        """
        return []

    def translations(self, key=None):
        """ Get translations in given language

        :param key: Language ISO Code to filter on
        :return:
        """
        return self.parent.get_translation_in(key)

    def editions(self):
        """ Get all editions of the texts

        :return: List of editions
        :rtype: [CtsTextMetadata]
        """
        return [
                item
                for urn, item in self.parent.children.items()
                if isinstance(item, CtsEditionMetadata)
            ]

    def __export__(self, output=None, domain="", namespaces=True, lines="\n"):
        """ Create a {output} version of the CapitainsCtsText

        :param output: Format to be chosen
        :type output: basestring
        :param domain: Domain to prefix IDs when necessary
        :type domain: str
        :returns: Desired output formatted resource
        """
        if output == Mimetypes.XML.CTS:
            attrs = {"urn": self.id, "xml:lang": self.lang}
            if self.parent is not None and self.parent.id:
                attrs["workUrn"] = self.parent.id
            if namespaces is True:
                attrs.update(self.__namespaces_header__())

            strings = [make_xml_node(self.graph, self.TYPE_URI, close=False, attributes=attrs)]

            # additional = [make_xml_node(self.graph, RDF_Namespaces.CTS.extra)]
            for pred in self.CTS_PROPERTIES:
                for obj in self.graph.objects(self.metadata.asNode(), pred):
                    strings.append(
                        make_xml_node(
                            self.graph, pred, attributes={"xml:lang": obj.language}, text=str(obj), complete=True
                        )
                    )

<<<<<<< HEAD
            # XmlCtsCitation !
=======
            for pred in self.CTS_LINKS:
                # For each predicate in CTS_LINKS
                for obj in self.graph.objects(self.metadata.asNode(), pred):
                    # For each item in the graph connected to the current item metadata as object through the predicate "pred"
                    strings.append(
                        make_xml_node(
                            self.graph, pred, attributes={"urn": str(obj)}, complete=True
                        )
                        # <pref urn="obj.language"/>
                    )

            # Citation !
>>>>>>> aee65f7a
            if self.citation is not None:
                strings.append(
                    # Online
                    make_xml_node(
                        self.graph, RDF_Namespaces.CTS.term("online"), complete=True,
                        # XmlCtsCitation Mapping
                        innerXML=make_xml_node(
                            self.graph, RDF_Namespaces.CTS.term("citationMapping"), complete=True,
                            innerXML=self.citation.export(Mimetypes.XML.CTS)
                        )
                    )
                )
            strings.append(make_xml_node(self.graph, self.TYPE_URI, close=True))

            return lines.join(strings)

    def get_creator(self, lang=None):
        """ Get the DC Creator literal value

        :param lang: Language to retrieve
        :return: Creator string representation
        :rtype: Literal
        """
        return self.parent.parent.metadata.get_label(lang=lang)

    def get_title(self, lang=None):
        """ Get the DC Title of the object

        :param lang: Lang to retrieve
        :return: Title string representation
        :rtype: Literal
        """
        return self.parent.metadata.get_label(lang=lang)

    def get_description(self, lang=None):
        """ Get the DC description of the object

        :param lang: Lang to retrieve
        :return: Description string representation
        :rtype: Literal
        """
        return self.metadata.get(key=RDF_Namespaces.CTS.description, lang=lang)

    def get_subject(self, lang=None):
        """ Get the DC subject of the object

        :param lang: Lang to retrieve
        :return: Subject string representation
        :rtype: Literal
        """
        return self.get_label(lang=lang)


class CtsEditionMetadata(CtsTextMetadata):
    """ Represents a CTS XmlCtsEditionMetadata

    :param urn: Identifier of the CtsTextMetadata
    :type urn: str
    :param parent: Parent of current item
    :type parent: CtsWorkMetadata
    """
    TYPE_URI = RDF_Namespaces.CTS.term("edition")
    MODEL_URI = URIRef(RDF_Namespaces.DTS.resource)
    SUBTYPE = "edition"


class CtsTranslationMetadata(CtsTextMetadata):
    """ Represents a CTS XmlCtsTranslationMetadata

    :param urn: Identifier of the CtsTextMetadata
    :type urn: str
    :param parent: Parent of current item
    :type parent: CtsWorkMetadata
    :param lang: Language of the translation
    :type lang: Lang
    """
    TYPE_URI = RDF_Namespaces.CTS.term("translation")
    MODEL_URI = URIRef(RDF_Namespaces.DTS.resource)
    SUBTYPE = "translation"

class PrototypeCommentary(PrototypeText):
    """ Represents a CTS Commentary

    :param urn: Identifier of the PrototypeText
    :type urn: str
    :param parent: Parent of current item
    :type parent: PrototypeWork
    :param lang: Language of the commentary
    :type lang: Lang
    """
    TYPE_URI = NAMESPACES.CTS.term("commentary")
    MODEL_URI = URIRef(NAMESPACES.DTS.resource)
    SUBTYPE = "commentary"


class CtsWorkMetadata(PrototypeCtsCollection):
    """ Represents a CTS CtsWorkMetadata

    CTS CtsWorkMetadata can be added to each other which would most likely happen if you take your data from multiple API or \
    Textual repository. This works close to dictionary update in Python. See update

    :param urn: Identifier of the CtsWorkMetadata
    :type urn: str
    :param parent: Parent of current object
    :type parent: CtsTextgroupMetadata

    :ivar urn: URN Identifier
    :type urn: URN
    """

    DC_TITLE_KEY = RDF_Namespaces.CTS.term("title")
    TYPE_URI = RDF_Namespaces.CTS.term("work")
    MODEL_URI = URIRef(RDF_Namespaces.DTS.collection)
    EXPORT_TO = [Mimetypes.XML.CTS]
    CTS_PROPERTIES = [RDF_Namespaces.CTS.term("title")]

    def __init__(self, urn=None, parent=None):
        super(CtsWorkMetadata, self).__init__(identifier=str(urn))
        self.__urn__ = URN(urn)
        self.__children__ = defaultdict(CtsTextMetadata)

        if parent is not None:
            self.parent = parent

    @property
    def texts(self):
        """ Texts

        :return: Dictionary of texts
        :rtype: defaultdict(:class:`PrototypeTexts`)
        """
        return self.__children__

    @property
    def lang(self):
        """ Languages this text is in

        :return: List of available languages
        """
        return str(self.graph.value(self.asNode(), DC.language))

    @lang.setter
    def lang(self, lang):
        """ Language this text is available in

        :param lang: Language to add
        :type lang: str
        """
        self.graph.set((self.asNode(), DC.language, Literal(lang)))

    def update(self, other):
        """ Merge two XmlCtsWorkMetadata Objects.

        - Original (left Object) keeps his parent.
        - Added document overwrite text if it already exists

        :param other: XmlCtsWorkMetadata object
        :type other: CtsWorkMetadata
        :return: XmlCtsWorkMetadata Object
        :rtype XmlCtsWorkMetadata:
        """
        if not isinstance(other, CtsWorkMetadata):
            raise TypeError("Cannot add %s to CtsWorkMetadata" % type(other))
        elif self.urn != other.urn:
            raise InvalidURN("Cannot add CtsWorkMetadata %s to CtsWorkMetadata %s " % (self.urn, other.urn))

        for urn, text in other.texts.items():
            self.texts[urn] = text
            self.texts[urn].parent = self
            self.texts[urn].resource = None

        return self

    def get_translation_in(self, key=None):
        """ Find a translation with given language

        :param key: Language to find
        :type key: text_type
        :rtype: [CtsTextMetadata]
        :returns: List of availables translations
        """
        if key is not None:
            return [
                item
                for item in self.texts.values()
                if isinstance(item, CtsTranslationMetadata) and item.lang == key
                ]
        else:
            return [
                item
                for item in self.texts.values()
                if isinstance(item, CtsTranslationMetadata)
            ]

    def __len__(self):
        """ Get the number of text in the CtsWorkMetadata

        :return: Number of texts available in the inventory
        """
        return len(self.texts)

    def __export__(self, output=None, domain="", namespaces=True):
        """ Create a {output} version of the XmlCtsWorkMetadata

        :param output: Format to be chosen
        :type output: basestring
        :param domain: Domain to prefix IDs when necessary
        :type domain: str
        :returns: Desired output formated resource
        """
        if output == Mimetypes.XML.CTS:
            attrs = {"urn": self.id, "xml:lang": self.lang}
            if self.parent is not None and self.parent.id:
                attrs["groupUrn"] = self.parent.id
            return self.__xml_export_generic__(attrs, namespaces=namespaces)


class CtsTextgroupMetadata(PrototypeCtsCollection):
    """ Represents a CTS Textgroup

    CTS CtsTextgroupMetadata can be added to each other which would most likely happen if you take your data from multiple API or \
    Textual repository. This works close to dictionary update in Python. See update

    :param urn: Identifier of the CtsTextgroupMetadata
    :type urn: str
    :param parent: Parent of the current object
    :type parent: CtsTextInventoryMetadata

    :ivar urn: URN Identifier
    :type urn: URN
    """
    DC_TITLE_KEY = RDF_Namespaces.CTS.term("groupname")
    TYPE_URI = RDF_Namespaces.CTS.term("textgroup")
    MODEL_URI = URIRef(RDF_Namespaces.DTS.collection)
    EXPORT_TO = [Mimetypes.XML.CTS]
    CTS_PROPERTIES = [RDF_Namespaces.CTS.groupname]

    def __init__(self, urn="", parent=None):
        super(CtsTextgroupMetadata, self).__init__(identifier=str(urn))
        self.__urn__ = URN(urn)
        self.__children__ = defaultdict(CtsWorkMetadata)

        if parent is not None:
            self.parent = parent

    @property
    def works(self):
        """ Works

        :return: Dictionary of works
        :rtype: defaultdict(:class:`PrototypeWorks`)
        """
        return self.__children__

    def update(self, other):
        """ Merge two Textgroup Objects.

        - Original (left Object) keeps his parent.
        - Added document merges with work if it already exists

        :param other: Textgroup object
        :type other: CtsTextgroupMetadata
        :return: Textgroup Object
        :rtype: CtsTextgroupMetadata
        """
        if not isinstance(other, CtsTextgroupMetadata):
            raise TypeError("Cannot add %s to CtsTextgroupMetadata" % type(other))
        elif str(self.urn) != str(other.urn):
            raise InvalidURN("Cannot add CtsTextgroupMetadata %s to CtsTextgroupMetadata %s " % (self.urn, other.urn))

        for urn, work in other.works.items():
            if urn in self.works:
                self.works[urn].update(deepcopy(work))
            else:
                self.works[urn] = deepcopy(work)
            self.works[urn].parent = self
            self.works[urn].resource = None

        return self

    def __len__(self):
        """ Get the number of text in the Textgroup

        :return: Number of texts available in the inventory
        """
        return len([
            text
            for work in self.works.values()
            for text in work.texts.values()
        ])

    def __export__(self, output=None, domain="", namespaces=True):
        """ Create a {output} version of the XmlCtsTextgroupMetadata

        :param output: Format to be chosen
        :type output: basestring
        :param domain: Domain to prefix IDs when necessary
        :type domain: str
        :returns: Desired output formated resource
        """
        if output == Mimetypes.XML.CTS:
            attrs = {"urn": self.id}
            return self.__xml_export_generic__(attrs, namespaces=namespaces)


class CtsTextInventoryMetadata(PrototypeCtsCollection):
    """ Initiate a CtsTextInventoryMetadata resource

    :param resource: Resource representing the CtsTextInventoryMetadata
    :type resource: Any
    :param name: Identifier of the CtsTextInventoryMetadata
    :type name: str
    """
    DC_TITLE_KEY = RDF_Namespaces.CTS.term("name")
    TYPE_URI = RDF_Namespaces.CTS.term("TextInventory")
    MODEL_URI = URIRef(RDF_Namespaces.DTS.collection)
    EXPORT_TO = [Mimetypes.XML.CTS]

    def __init__(self, name="defaultInventory", parent=None):
        super(CtsTextInventoryMetadata, self).__init__(identifier=name)
        self.__children__ = defaultdict(CtsTextgroupMetadata)

        if parent is not None:
            self.parent = parent

    @property
    def textgroups(self):
        """ Textgroups

        :return: Dictionary of textgroups
        :rtype: defaultdict(:class:`CtsTextgroupMetadata`)
        """
        return self.__children__

    def __len__(self):
        """ Get the number of text in the Inventory

        :return: Number of texts available in the inventory
        """
        return len([
            text
            for tg in self.textgroups.values()
            for work in tg.works.values()
            for text in work.texts.values()
        ])

    def __export__(self, output=None, domain="", namespaces=True):
        """ Create a {output} version of the CtsTextInventoryMetadata

        :param output: Format to be chosen
        :type output: basestring
        :param domain: Domain to prefix IDs when necessary
        :type domain: str
        :param namespaces: List namespaces in main node
        :returns: Desired output formated resource
        """
        if output == Mimetypes.XML.CTS:
            attrs = {}
            if self.id:
                attrs["tiid"] = self.id

            return self.__xml_export_generic__(attrs, namespaces=namespaces)


class CtsTextInventoryCollection(PrototypeCtsCollection):
    """ Initiate a CtsTextInventoryMetadata resource

    :param resource: Resource representing the CtsTextInventoryMetadata
    :type resource: Any
    :param name: Identifier of the CtsTextInventoryMetadata
    :type name: str
    """
    DC_TITLE_KEY = RDF_Namespaces.CTS.term("name")
    TYPE_URI = RDF_Namespaces.CTS.term("CtsTextInventoryCollection")
    MODEL_URI = URIRef(RDF_Namespaces.DTS.collection)
    EXPORT_TO = [Mimetypes.XML.CTS, Mimetypes.JSON.DTS.Std]

    def __init__(self, identifier="default"):
        super(CtsTextInventoryCollection, self).__init__(identifier=identifier)
        self.__children__ = dict()

    def __len__(self):
        """ Get the number of text in the Inventory

        :return: Number of texts available in the inventory
        """
        return len([
            text
            for inv in self.members
            for tg in inv.textgroups.values()
            for work in tg.works.values()
            for text in work.texts.values()
        ])

    def __export__(self, output=None, domain="", namespaces=True):
        """ Create a {output} version of the CtsTextInventoryMetadata

        :param output: Format to be chosen
        :type output: basestring
        :param domain: Domain to prefix IDs when necessary
        :type domain: str
        :param namespaces: List namespaces in main node
        :returns: Desired output formated resource
        """
        if output == Mimetypes.XML.CTS:
            attrs = {}
            if self.id:
                attrs["tiid"] = self.id

            return self.__xml_export_generic__(
                attrs,
                namespaces=namespaces,
                members=[
                    m for inv in self.members for m in inv.members
                ]
            )
        elif output == Mimetypes.JSON.DTS.Std:
            if len(self.members) > 1:
                return Collection.__export__(self, output=output, domain=domain)
            else:
                return self.members[0].export(output=output, domain=domain)<|MERGE_RESOLUTION|>--- conflicted
+++ resolved
@@ -185,12 +185,8 @@
     TYPE_URI = RDF_Namespaces.CTS.term("text")
     MODEL_URI = URIRef(RDF_Namespaces.DTS.resource)
     EXPORT_TO = [Mimetypes.XML.CTS]
-<<<<<<< HEAD
     CTS_PROPERTIES = [RDF_Namespaces.CTS.label, RDF_Namespaces.CTS.description]
-=======
-    CTS_PROPERTIES = [NAMESPACES.CTS.label, NAMESPACES.CTS.description]
-    CTS_LINKS = [NAMESPACES.CTS.about]
->>>>>>> aee65f7a
+    CTS_LINKS = [RDF_Namespaces.CTS.about]
     SUBTYPE = "unknown"
 
     def __init__(self, urn="", parent=None, lang=None):
@@ -288,9 +284,6 @@
                         )
                     )
 
-<<<<<<< HEAD
-            # XmlCtsCitation !
-=======
             for pred in self.CTS_LINKS:
                 # For each predicate in CTS_LINKS
                 for obj in self.graph.objects(self.metadata.asNode(), pred):
@@ -303,7 +296,6 @@
                     )
 
             # Citation !
->>>>>>> aee65f7a
             if self.citation is not None:
                 strings.append(
                     # Online
@@ -384,7 +376,7 @@
     MODEL_URI = URIRef(RDF_Namespaces.DTS.resource)
     SUBTYPE = "translation"
 
-class PrototypeCommentary(PrototypeText):
+class CtsCommentaryMetadata(CtsTextMetadata):
     """ Represents a CTS Commentary
 
     :param urn: Identifier of the PrototypeText
@@ -394,8 +386,8 @@
     :param lang: Language of the commentary
     :type lang: Lang
     """
-    TYPE_URI = NAMESPACES.CTS.term("commentary")
-    MODEL_URI = URIRef(NAMESPACES.DTS.resource)
+    TYPE_URI = RDF_Namespaces.CTS.term("commentary")
+    MODEL_URI = URIRef(RDF_Namespaces.DTS.resource)
     SUBTYPE = "commentary"
 
 
