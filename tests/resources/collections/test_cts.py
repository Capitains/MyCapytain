--- conflicted
+++ resolved
@@ -152,7 +152,7 @@
 <ti:groupname xml:lang='eng'>Martial</ti:groupname>
 <ti:groupname xml:lang='lat'>Martialis</ti:groupname>""" + self.wk + """</ti:textgroup>""".replace("\n", "")
 
-        self.t = """<ti:XmlCtsTextInventoryMetadata tiid='annotsrc' xmlns:ti='http://chs.harvard.edu/xmlns/cts'>""" + self.tg + """</ti:XmlCtsTextInventoryMetadata>""".replace(
+        self.t = """<ti:TextInventory tiid='annotsrc' xmlns:ti='http://chs.harvard.edu/xmlns/cts'>""" + self.tg + """</ti:TextInventory>""".replace(
             "\n", "").strip("\n")
         self.maxDiff = None
 
@@ -160,15 +160,9 @@
         self.getCapabilities.close()
 
     def test_xml_TextInventoryLength(self):
-<<<<<<< HEAD
         """ Tests CtsTextInventoryMetadata parses without errors """
         TI = XmlCtsTextInventoryMetadata.parse(resource=self.getCapabilities)
-        self.assertEqual(len(TI), 15)
-=======
-        """ Tests PrototypeTextInventory parses without errors """
-        TI = TextInventory.parse(resource=self.getCapabilities)
         self.assertEqual(len(TI), 16)
->>>>>>> aee65f7a
 
     def test_xml_TextInventoryParsing(self):
         """ Tests CtsTextInventoryMetadata parses without errors """
@@ -264,9 +258,9 @@
         self.assertEqual(tr.subtype, "translation")
 
     def test_commentary(self):
-        TI = TextInventory.parse(resource=self.getCapabilities)
+        TI = XmlCtsTextInventoryMetadata.parse(resource=self.getCapabilities)
         tr = TI["urn:cts:latinLit:phi1294.phi002.perseus-eng3"]
-        self.assertIsInstance(tr, Commentary)
+        self.assertIsInstance(tr, XmlCtsCommentaryMetadata)
         self.assertEqual(tr.subtype, "commentary")
         self.assertEqual(tr.citation.name, 'commentary')
         self.assertEqual(tr.citation.child.name, 'paragraph')
@@ -327,14 +321,8 @@
         self.assertEqual(*compareSTR(tixml, xml))
 
     def test_Inventory_metadata(self):
-<<<<<<< HEAD
         """ Tests CtsTextInventoryMetadata parses without errors """
         TI = XmlCtsTextInventoryMetadata.parse(resource=self.getCapabilities)
-=======
-        """ Tests PrototypeTextInventory parses without errors """
-        TI = TextInventory.parse(resource=self.getCapabilities)
-        print(TI["urn:cts:latinLit:phi1294.phi002.perseus-eng3"].get_link(constants.NAMESPACES.CTS.term("about")))
->>>>>>> aee65f7a
         self.assertEqual(str(TI["urn:cts:latinLit:phi1294"].get_cts_property("groupname", "eng")), "Martial")
         self.assertEqual(str(TI["urn:cts:latinLit:phi1294"].get_cts_property("groupname", "lat")), "Martialis")
         self.assertEqual(str(TI["urn:cts:latinLit:phi1294.phi002"].get_cts_property("title", "eng")), "Epigrammata")
@@ -348,7 +336,7 @@
         self.assertEqual(str(TI["urn:cts:latinLit:phi1294.phi002.perseus-lat2"].get_cts_property("description", "eng")),
                          "W. Heraeus")
         self.assertCountEqual(
-            list([str(o) for o in TI["urn:cts:latinLit:phi1294.phi002.perseus-eng3"].get_link(constants.NAMESPACES.CTS.term("about"))]),
+            list([str(o) for o in TI["urn:cts:latinLit:phi1294.phi002.perseus-eng3"].get_link(constants.RDF_Namespaces.CTS.term("about"))]),
                          ["urn:cts:latinLit:phi1294.phi002.perseus-eng2", "urn:cts:latinLit:phi1294.phi002.perseus-lat2"])
         # Test that the citation scheme of the commentary is being returned
 
